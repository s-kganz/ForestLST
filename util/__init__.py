--- conflicted
+++ resolved
@@ -2,12 +2,7 @@
 from . import daymet
 from . import plot
 from . import preisler
-<<<<<<< HEAD
 from . import const
-
-=======
-from . i
->>>>>>> 0a866af9
 
 try:
     from . import training
